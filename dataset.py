import os
import typing as tp
from functools import partial
from multiprocessing import Pool
from pathlib import Path

import numpy as np
import pandas as pd
import torch
import joblib
import dgl
from sklearn.preprocessing import OneHotEncoder
from sklearn.impute import SimpleImputer

from data_transforms import IdentityTransform, StandardScaler, MinMaxScaler, RobustScaler, QuantileTransform
from utils import NirvanaNpzDataWrapper, StateHandler, get_tensor_or_wrap_memmap, read_memmap
from nirvana_utils import copy_out_to_snapshot


class Dataset:
    transforms = {
        'none': IdentityTransform,
        'standard-scaler': StandardScaler,
        'min-max-scaler': MinMaxScaler,
        'robust-scaler': RobustScaler,
        'quantile-transform-normal': partial(QuantileTransform, distribution='normal'),
        'quantile-transform-uniform': partial(QuantileTransform, distribution='uniform')
    }

    def __init__(self, name_or_path, state_handler: StateHandler, prediction_horizon=12, only_predict_at_end_of_horizon=False,
                 provide_sequnce_inputs=False, direct_lookback_num_steps=48,
                 seasonal_lookback_periods=None, seasonal_lookback_num_steps=None,
                 drop_early_train_timestamps='direct',
                 reverse_edges=False, to_undirected=False, use_forward_and_reverse_edges_as_different_edge_types=False,
                 add_self_loops=False, targets_for_loss_transform='none', targets_for_features_transform='none',
                 targets_for_features_nan_imputation_strategy='prev', add_nan_indicators_to_targets_for_features=False,
                 do_not_use_temporal_features=False, do_not_use_spatial_features=False,
                 do_not_use_spatiotemporal_features=False, use_deepwalk_node_embeddings=False,
                 initialize_learnable_node_embeddings_with_deepwalk=False,
                 numerical_features_transform='none', numerical_features_nan_imputation_strategy='most_frequent',
                 train_batch_size=1, eval_batch_size=None, eval_max_num_predictions_per_step=10_000_000_000,
                 device='cpu', nirvana=False, spatiotemporal_features_local_processed_memmap_name: str | None = None,
                 pyg=False):
        DATA_ROOT = 'data'
        # torch.set_default_device(device)

        # NOTE this code can crash if the dataset doesn't have specified format
        if name_or_path.endswith('.npz'):
            name = os.path.splitext(os.path.basename(name_or_path))[0].replace('_', '-')
            path = name_or_path
        else:
            name = name_or_path
            path = f'{DATA_ROOT}/{name.replace("-", "_")}.npz'

        print('Preparing data...')
        if nirvana and not os.environ.get('LOCAL'):
            data = NirvanaNpzDataWrapper(root_path=DATA_ROOT)
        else:
            data = np.load(path, allow_pickle=True)

        # GET TIME SPLITS

        # Indices of all timestamps available for a particular split. Note that the number of timestamps at which
        # predictions can be made for a particular split will be different because it also depends on prediction
        # horizon (and, for train split, it also depends on lookback horizon). I.e., we cannot train on the last few
        # timestamps from the train split because the targets that should be predicted at these timestamps actually
        # belong (at least partly) to the val split. Indices of timestamps at which predictions can be made for
        # a particular split will be created later.
        all_train_timestamps = data['train_timestamps']
        all_val_timestamps = data['val_timestamps']
        all_test_timestamps = data['test_timestamps']

        # PREPARE TARGETS
        targets, targets_nan_mask, targets_for_loss_transform, targets_for_features_transform = self._prepare_targets_or_return_from_state(checkpoint_dir=state_handler.checkpoint_dir, data=data, targets_for_loss_transform=targets_for_loss_transform,
                                                             all_train_timestamps=all_train_timestamps, targets_for_features_transform=targets_for_features_transform,
                                                             targets_for_features_nan_imputation_strategy=targets_for_features_nan_imputation_strategy, nirvana=nirvana)

        num_timestamps = data['num_timestamps'].item() if 'num_timestamps' in data else targets.shape[0]
        num_nodes = data['num_nodes'].item() if 'num_nodes' in data else targets.shape[1]

<<<<<<< HEAD

        # PREPARE FEATURES
        temporal_features, temporal_feature_names, skip_temporal_features = self._prepare_temporal_features_or_return_from_state(checkpoint_dir=state_handler.checkpoint_dir, data=data, do_not_use_temporal_features=do_not_use_temporal_features, num_timestamps=num_timestamps, nirvana=nirvana)
        spatial_features, spatial_feature_names, skip_spatial_features = self._prepare_spatial_features_or_return_from_state(checkpoint_dir=state_handler.checkpoint_dir, data=data, do_not_use_spatial_features=do_not_use_spatial_features, num_nodes=num_nodes, nirvana=nirvana)
        spatiotemporal_features, spatiotemporal_feature_names, skip_spatotemporal_features = self._prepare_spatiotemporal_features_or_return_from_state(checkpoint_dir=state_handler.checkpoint_dir, data=data, do_not_use_spatiotemporal_features=do_not_use_spatiotemporal_features, num_nodes=num_nodes,
                                                                                                                                                        num_timestamps=num_timestamps, spatiotemporal_features_local_processed_memmap_name=spatiotemporal_features_local_processed_memmap_name, data_root=DATA_ROOT,
                                                                                                                                                        nirvana=nirvana)
=======
        # Prepare the transform that will be applied to targets from future timestamps which will be used for loss
        # computation during training (note that during evaluation the predictions will be passed through the reverse
        # transform and the metrics will be computed using the original untransformed targets).
        targets_for_loss_transform = self.transforms[targets_for_loss_transform]()
        targets_for_loss_transform.fit(targets[all_train_timestamps].reshape(-1, 1))

        # Prepare the transform that will be applied to targets from the past timestamps and the current timestamp and
        # provided as features to the model.
        targets_for_features_transform = self.transforms[targets_for_features_transform]()
        targets_for_features_transform.fit(targets[all_train_timestamps].reshape(-1, 1))

        # Impute NaNs in targets.
        if targets_for_features_nan_imputation_strategy == 'prev':
            if targets_nan_mask.all(axis=0).any():
                # Before imputing any other targets, let's handle the nodes in the dataset for which no targets are
                # available at all. We may not want to remove such nodes because their position in the graph and their
                # features may provide useful information. But we need to impute their targets somehow and we cannot do
                # it with previous target values because there are no such values for these nodes. We will impute these
                # targets in one of two ways.
                if not targets_nan_mask.all(axis=1).any():
                    # If there are no timestamps for which all targets are NaN, then we will impute targets of nodes
                    # with no known targets at each timestamp with the mean of all known targets at this timestamp.
                    targets[:, targets_nan_mask.all(axis=0)] = np.nanmean(targets, axis=1, keepdims=True)
                else:
                    # If there are timestamps for which all targets are NaN, then we will impute targets of nodes
                    # with no known targets at each timestamp with the mean of all known targets of all nodes at all
                    # train timestamps.
                    targets[:, targets_nan_mask.all(axis=0)] = np.nanmean(targets[all_train_timestamps])

            if np.isnan(targets)[all_train_timestamps].all(axis=0).any():
                raise RuntimeError(
                    'There are nodes in the dataset for which all train targets are NaN. "prev" imputation strategy '
                    'for NaN targets cannot be applied in this case. Modify the dataset (e.g., by removing these '
                    'nodes) or set imputation_startegy_for_nan_targets argument to "zero".'
                )

            # Now, we will impute NaN targets with the latest known target value by running forward fill.
            targets_df = pd.DataFrame(targets, copy=False)
            targets_df.ffill(axis=0, inplace=True)

            # If some nodes have NaN targets starting from the first train timestamp, these NaN values are still left
            # not imputed after forward fill. We will impute them with the first known target value by running backward
            # fill. Note that we have already verified that there are at least some train target values that are not
            # NaN for each node, and thus it is guaranteed that this will not lead to future targets leakage from val
            # and test timestamps.
            if np.isnan(targets).any():
                targets_df.bfill(axis=0, inplace=True)

            # targets numpy array has been modified by modifying targets_df pandas dataframe which shares the data
            # with it. We do not need the targets_df pandas dataframe anymore.
            del targets_df

        elif targets_for_features_nan_imputation_strategy == 'zero':
            targets[targets_nan_mask] = 0

        else:
            raise ValueError(f'Unsupported value for targets_for_features_nan_imputation_strategy: '
                             f'{targets_for_features_nan_imputation_strategy}. Supported values are: "prev", "zero".')

        # PREPARE FEATURES

        if do_not_use_temporal_features:
            temporal_features = np.empty((num_timestamps, 1, 0), dtype=np.float32)
            temporal_feature_names = []
            skip_temporal_features = True
        else:
            temporal_features = data['temporal_node_features'].astype(np.float32)
            temporal_feature_names = data['temporal_node_feature_names'].tolist()
            skip_temporal_features = False

        if do_not_use_spatial_features:
            spatial_features = np.empty((1, num_nodes, 0), dtype=np.float32)
            spatial_feature_names = []
            skip_spatial_features = True
        else:
            spatial_features = data['spatial_node_features'].astype(np.float32)
            spatial_feature_names = data['spatial_node_feature_names'].tolist()
            skip_spatial_features = False

        if do_not_use_spatiotemporal_features:
            spatiotemporal_features = np.empty((num_timestamps, num_nodes, 0), dtype=np.float32)
            spatiotemporal_feature_names = []
            skip_spatotemporal_features = True
        else:
            spatiotemporal_feature_names = data['spatiotemporal_node_feature_names'].tolist()
            if spatiotemporal_features_local_processed_memmap_name is None:
                spatiotemporal_features = data['spatiotemporal_node_features'].astype(np.float32)
                skip_spatotemporal_features = False
            else:
                spatiotemporal_features = read_memmap(
                    filepath=os.path.join(DATA_ROOT, spatiotemporal_features_local_processed_memmap_name),
                    # filepath=os.path.join(DATA_ROOT, spatiotemporal_features_local_processed_memmap_name),
                    shape=(num_timestamps, num_nodes, len(spatiotemporal_feature_names)),
                    # device=torch.device(device),
                )
                skip_spatotemporal_features = True

>>>>>>> 680579c7
        if use_deepwalk_node_embeddings or initialize_learnable_node_embeddings_with_deepwalk:
            if 'deepwalk_node_embeddings' not in data.keys():
                raise ValueError('DeepWalk node embeddings are not provided for this dataset.')

        if use_deepwalk_node_embeddings:
            deepwalk_embeddings = data['deepwalk_node_embeddings'].astype(np.float32)
        else:
            deepwalk_embeddings = np.empty((1, num_nodes, 0), dtype=np.float32)

        if initialize_learnable_node_embeddings_with_deepwalk:
            deepwalk_embeddings_for_initializing_learnable_embeddings = data['deepwalk_node_embeddings']\
                .astype(np.float32)

        numerical_feature_names_set = set(data['num_feature_names'])
        binary_feature_names_set = set(data['bin_feature_names'])
        categorical_feature_names_set = set(data['cat_feature_names'])

        _pool_arguments = [
            [
<<<<<<< HEAD
                'temporal', None if skip_temporal_features else temporal_features, temporal_features.shape[2], temporal_feature_names,
                numerical_feature_names_set, categorical_feature_names_set, numerical_features_transform,
                numerical_features_nan_imputation_strategy, all_train_timestamps, skip_temporal_features, state_handler.checkpoint_dir, nirvana
            ],
            [
                'spatial', None if skip_spatial_features else spatial_features, spatial_features.shape[2], spatial_feature_names,
                numerical_feature_names_set, categorical_feature_names_set, numerical_features_transform,
                numerical_features_nan_imputation_strategy, all_train_timestamps, skip_spatial_features, state_handler.checkpoint_dir, nirvana
            ],
            [
                'spatiotemporal', None if skip_spatotemporal_features else spatiotemporal_features,
                spatiotemporal_features.shape[2], spatiotemporal_feature_names, numerical_feature_names_set, categorical_feature_names_set,
                numerical_features_transform, numerical_features_nan_imputation_strategy, all_train_timestamps,
                skip_spatotemporal_features, state_handler.checkpoint_dir, nirvana
=======
                'temporal', temporal_features, temporal_feature_names, numerical_feature_names_set,
                categorical_feature_names_set, numerical_features_transform, numerical_features_nan_imputation_strategy,
                all_train_timestamps, skip_temporal_features
            ],
            [
                'spatial', spatial_features, spatial_feature_names, numerical_feature_names_set,
                categorical_feature_names_set, numerical_features_transform, numerical_features_nan_imputation_strategy,
                all_train_timestamps, skip_spatial_features
            ],
            [
                'spatiotemporal', spatiotemporal_features, spatiotemporal_feature_names, numerical_feature_names_set,
                categorical_feature_names_set, numerical_features_transform, numerical_features_nan_imputation_strategy,
                all_train_timestamps, skip_spatotemporal_features
>>>>>>> 680579c7
            ]
        ]
        
        with Pool(processes=3) as preprocessing_pool:
            features_preprocessing_results = preprocessing_pool.starmap(self._transform_feature_group, _pool_arguments)

        features_groups, feature_names_groups, numerical_features_masks_by_group = zip(*features_preprocessing_results)
        temporal_features, spatial_features, spatiotemporal_features = features_groups
        temporal_feature_names, spatial_feature_names, spatiotemporal_feature_names = feature_names_groups
        numerical_features_mask = np.concatenate(numerical_features_masks_by_group, axis=0)

        numerical_features_mask = np.concatenate(
            [numerical_features_mask, np.zeros(deepwalk_embeddings.shape[2], dtype=bool)], axis=0
        )

        # PREPARE GRAPH

        if sum([reverse_edges, to_undirected, use_forward_and_reverse_edges_as_different_edge_types]) > 1:
            raise ValueError('At most one of the graph edge processing arguments reverse_edges, to_undirected, '
                             'use_forward_and_reverse_edges_as_different_edge_types can be True.')

        edges = torch.from_numpy(data['edges'])

        if use_forward_and_reverse_edges_as_different_edge_types:
            if pyg:
                raise ValueError(
                    'The use of both forward and reverse edges in the graph as different edge types is not supported '
                    'for PyG graphs. Arguments use_forward_and_reverse_edges_as_different_edge_types and pyg cannot be '
                    'both True.'
                )

            graph = dgl.heterograph(
                {
                    ('node', 'forward_edge', 'node'): (edges[:, 0], edges[:, 1]),
                    ('node', 'reverse_edge', 'node'): (edges[:, 1], edges[:, 0])
                },
                num_nodes_dict={'node': num_nodes},
                idtype=torch.int32
            )

        else:
            graph = dgl.graph((edges[:, 0], edges[:, 1]), num_nodes=num_nodes, idtype=torch.int32)
            if to_undirected:
                graph = dgl.to_bidirected(graph)
            elif reverse_edges:
                graph = dgl.reverse(graph)

        if add_self_loops:
            for cur_edge_type in graph.etypes:
                graph = dgl.add_self_loop(graph, etype=cur_edge_type)

        train_batched_graph = dgl.batch([graph for _ in range(train_batch_size)])
        if eval_batch_size is not None and eval_batch_size != train_batch_size:
            eval_batched_graph = dgl.batch([graph for _ in range(eval_batch_size)])

        if pyg:
            # Convert DGL graphs to PyG edge indices (which are simply torch tensors storing edges).
            graph = torch.stack(graph.edges(), axis=0)
            train_batched_graph = torch.stack(train_batched_graph.edges(), axis=0)
            if eval_batch_size is not None and eval_batch_size != train_batch_size:
                eval_batched_graph = torch.stack(eval_batched_graph.edges(), axis=0)

        # We do not need the original data anymore.
        del data

        # PREPARE INDEX SHIFTS FROM THE CURRENT TIMESTAMP TO PAST TARGETS THAT WILL BE USED AS FEATURES

        # Check validity of seasonal lookback arguments.
        if (provide_sequnce_inputs and
                (seasonal_lookback_periods is not None or seasonal_lookback_num_steps is not None)):
            raise ValueError(
                'Seasonal lookback is not meant to be used with sequence input, as sequential timestamps are required '
                'for sequence input to a model. Either set sequence input to False and use a single input model or '
                'disable seasonal lookback by setting seasonal_lookback_periods and seasonal_lookback_num_steps '
                'arguments to None.'
            )
        elif seasonal_lookback_periods is not None and seasonal_lookback_num_steps is None:
            raise ValueError(
                'If argument seasonal_lookback_periods is provided, then argument seasonal_lookback_num_steps should '
                'also be provided.'
            )
        elif seasonal_lookback_periods is None and seasonal_lookback_num_steps is not None:
            raise ValueError(
                'If argument seasonal_lookback_num_steps is provided, then argument seasonal_lookback_periods should '
                'also be provided.'
            )
        elif (seasonal_lookback_periods is not None and
              len(seasonal_lookback_periods) != len(seasonal_lookback_num_steps)):
            raise ValueError(
                'Arguments seasonal_lookback_periods and seasonal_lookback_num_steps should be provided with the same '
                'number of values.'
            )

        past_timestamp_shifts_for_features = - np.arange(start=0, stop=direct_lookback_num_steps)

        if seasonal_lookback_periods is not None:
            # For each predicted target at timestamp t we add to features target values from the past at the following
            # timestamps: t - period, t - period * 2, ..., t - period * num_steps.
            all_seasonal_shifts = []
            for period, num_steps in zip(seasonal_lookback_periods, seasonal_lookback_num_steps):
                start_shifts = - period * np.arange(start=1, stop=num_steps + 1)
                for start_shift in start_shifts:
                    if only_predict_at_end_of_horizon:
                        cur_shifts = np.array([start_shift + prediction_horizon])
                    else:
                        cur_shifts = np.arange(start=start_shift + 1, stop=start_shift + prediction_horizon + 1)

                    all_seasonal_shifts.append(cur_shifts)

            all_seasonal_shifts = np.hstack(all_seasonal_shifts)
            all_seasonal_shifts = all_seasonal_shifts.clip(max=0)

            past_timestamp_shifts_for_features = np.hstack([past_timestamp_shifts_for_features, all_seasonal_shifts])
            past_timestamp_shifts_for_features = np.unique(past_timestamp_shifts_for_features)
            past_timestamp_shifts_for_features.sort()
            # A copy is made after reversing the array because otherwise the stride in the array will be negative,
            # and because of this it will not be possible to load it into a torch tensor using torch.from_numpy.
            past_timestamp_shifts_for_features = past_timestamp_shifts_for_features[::-1].copy()

        past_targets_features_dim = 1 if provide_sequnce_inputs else len(past_timestamp_shifts_for_features)
        past_targets_nan_mask_features_dim = past_targets_features_dim * add_nan_indicators_to_targets_for_features
        features_dim = (past_targets_features_dim + past_targets_nan_mask_features_dim +
                        temporal_features.shape[2] + spatial_features.shape[2] + spatiotemporal_features.shape[2] +
                        deepwalk_embeddings.shape[2])

        past_targets_mask = np.zeros(features_dim, dtype=bool)
        past_targets_mask[:past_targets_features_dim] = True

        numerical_features_mask_extension = np.zeros(past_targets_features_dim + past_targets_nan_mask_features_dim,
                                                     dtype=bool)
        numerical_features_mask = np.concatenate([numerical_features_mask_extension, numerical_features_mask], axis=0)

        # PREPARE INDEX SHIFTS FROM THE CURRENT TIMESTAMP TO FUTURE TARGETS THAT WILL BE PREDICTED

        if only_predict_at_end_of_horizon:
            future_timestamp_shifts_for_prediction = np.array([prediction_horizon])
        else:
            future_timestamp_shifts_for_prediction = np.arange(start=1, stop=prediction_horizon + 1)

        # PREPARE INDICES OF TIMESTAMPS AT WHICH PREDICTIONS WILL BE MADE FOR EACH SPLIT

        if provide_sequnce_inputs and drop_early_train_timestamps != 'direct':
            raise ValueError(
                f'If provide_sequnce_inputs argument is True, than only "direct" is a valid value for '
                f'drop_early_train_timestamps argument, but value {drop_early_train_timestamps} was provided instead.'
            )

        if drop_early_train_timestamps == 'all':
            first_train_timestamp = - past_timestamp_shifts_for_features.min()
        elif drop_early_train_timestamps == 'direct':
            first_train_timestamp = direct_lookback_num_steps - 1
        elif drop_early_train_timestamps == 'none':
            first_train_timestamp = 0
        else:
            raise ValueError(f'Unknown value for drop_early_train_timestamps argument: {drop_early_train_timestamps}.')

        first_train_timestamp = max(first_train_timestamp, 0)

        max_prediction_shift = future_timestamp_shifts_for_prediction[-1]

        train_timestamps = all_train_timestamps[first_train_timestamp:-max_prediction_shift]

        val_timestamps = np.concatenate(
            [np.array([all_train_timestamps[-1]]), all_val_timestamps[:-max_prediction_shift]], axis=0
        )

        test_timestamps = np.concatenate(
            [np.array([all_val_timestamps[-1]]), all_test_timestamps[:-max_prediction_shift]], axis=0
        )

        # Remove train timestamps for which all targets are NaNs.
        train_targets_nan_mask = targets_nan_mask[all_train_timestamps[first_train_timestamp + 1:]]
        if only_predict_at_end_of_horizon or prediction_horizon == 1:
            # In this case max_prediction_shift is the only prediction shift.
            # Transform train_targets_nan_mask to shape [len(train_timestamps), num_nodes].
            train_targets_nan_mask = train_targets_nan_mask[max_prediction_shift - 1:]
            drop_train_timestamps_mask = train_targets_nan_mask.all(axis=1)
        else:
            # Transform train_targets_nan_mask to shape [len(train_timestamps), num_nodes, prediction_horizon].
            train_targets_nan_mask = torch.from_numpy(train_targets_nan_mask)
            train_targets_nan_mask = train_targets_nan_mask.unfold(dimension=0, size=prediction_horizon, step=1)
            train_targets_nan_mask = train_targets_nan_mask.numpy()
            drop_train_timestamps_mask = train_targets_nan_mask.all(axis=(1, 2))

        train_timestamps = train_timestamps[~drop_train_timestamps_mask]

        # STORE EVERYTHING WE MIGHT NEED

        self.name = name
        self.provide_sequence_inputs = provide_sequnce_inputs
        self.device = device

        self.num_timestamps = num_timestamps
        self.num_nodes = num_nodes

        # Indices of all timestamps available for a particular split.
        self.all_train_timestamps = torch.from_numpy(all_train_timestamps)
        self.all_val_timestamps = torch.from_numpy(all_val_timestamps)
        self.all_test_timestamps = torch.from_numpy(all_test_timestamps)

        # Indices of timestamps at which predictions can be made for a particular split.
        self.train_timestamps = torch.from_numpy(train_timestamps)
        self.val_timestamps = torch.from_numpy(val_timestamps)
        self.test_timestamps = torch.from_numpy(test_timestamps)

        self.targets = get_tensor_or_wrap_memmap(targets)
        self.targets_nan_mask = get_tensor_or_wrap_memmap(targets_nan_mask)

        self.add_nan_indicators_to_targets_for_features = add_nan_indicators_to_targets_for_features
        self.targets_for_loss_transform = targets_for_loss_transform.torch().to(device)
        self.targets_for_features_transform = targets_for_features_transform.torch().to(device)

        self.temporal_features = get_tensor_or_wrap_memmap(temporal_features)
        self.temporal_feature_names = temporal_feature_names
        self.spatial_features = get_tensor_or_wrap_memmap(spatial_features)
        self.spatial_feature_names = spatial_feature_names
        self.spatiotemporal_features = get_tensor_or_wrap_memmap(spatiotemporal_features)
        self.spatiotemporal_feature_names = spatiotemporal_feature_names
        self.deepwalk_embeddings = get_tensor_or_wrap_memmap(deepwalk_embeddings)

        # Spatial node features and node embeddings are the same for all timestamps, so we load them on the appropriate
        # device and batch in advance to avoid doing it each training step.
        self.spatial_features_batched_train = self.spatial_features.to(device).repeat(1, train_batch_size, 1)
        self.deepwalk_embeddings_batched_train = self.deepwalk_embeddings.to(device).repeat(1, train_batch_size, 1)
        if eval_batch_size is None or eval_batch_size == train_batch_size:
            self.spatial_features_batched_eval = self.spatial_features_batched_train
            self.deepwalk_embeddings_batched_eval = self.deepwalk_embeddings_batched_train
        else:
            self.spatial_features_batched_eval = self.spatial_features.to(device).repeat(1, eval_batch_size, 1)
            self.deepwalk_embeddings_batched_eval = self.deepwalk_embeddings.to(device).repeat(1, eval_batch_size, 1)

        # Might be used for applying numerical feature embeddings.
        self.numerical_features_mask = torch.from_numpy(numerical_features_mask).to(device)
        self.past_targets_mask = torch.from_numpy(past_targets_mask).to(device)

        if initialize_learnable_node_embeddings_with_deepwalk:
            self.deepwalk_embeddings_for_initializing_learnable_embeddings = torch.from_numpy(
                deepwalk_embeddings_for_initializing_learnable_embeddings
            )
        else:
            self.deepwalk_embeddings_for_initializing_learnable_embeddings = None

        self.train_batch_size = train_batch_size
        self.eval_batch_size = train_batch_size if eval_batch_size is None else eval_batch_size

        self.graph = graph
        self.train_batched_graph = train_batched_graph.to(device)
        if eval_batch_size is None or eval_batch_size == train_batch_size:
            self.eval_batched_graph = self.train_batched_graph
        else:
            self.eval_batched_graph = eval_batched_graph.to(device)

        self.future_timestamp_shifts_for_prediction = torch.from_numpy(future_timestamp_shifts_for_prediction)
        self.past_timestamp_shifts_for_features = torch.from_numpy(past_timestamp_shifts_for_features)

        self.targets_dim = 1 if only_predict_at_end_of_horizon else prediction_horizon
        self.past_targets_features_dim = past_targets_features_dim
        self.features_dim = features_dim
        self.seq_len = direct_lookback_num_steps if provide_sequnce_inputs else None

        self.eval_max_num_timestamps_per_step = eval_max_num_predictions_per_step // self.targets_dim // num_nodes
        copy_out_to_snapshot(state_handler.checkpoint_dir, dump=True) # dump all prepared features, transforms and targets

    def get_timestamp_features_as_single_input(self, timestamp):
        past_timestamps = timestamp + self.past_timestamp_shifts_for_features
        negative_mask = (past_timestamps < 0)
        past_timestamps[negative_mask] = 0

        past_targets = self.targets[past_timestamps].to(self.device)
        past_targets_orig_shape = past_targets.shape
        past_targets = self.targets_for_features_transform.transform(past_targets.reshape(-1, 1))\
            .reshape(*past_targets_orig_shape)
        past_targets = past_targets.T

        if self.add_nan_indicators_to_targets_for_features:
            past_targets_nan_mask = self.targets_nan_mask[past_timestamps]
            past_targets_nan_mask[negative_mask] = 1
            past_targets_nan_mask = past_targets_nan_mask.to(self.device).T
        else:
            past_targets_nan_mask = torch.empty(self.num_nodes, 0, device=self.device)

        temporal_features = self.temporal_features[timestamp].to(self.device).expand(self.num_nodes, -1)
        spatiotemporal_features = self.spatiotemporal_features[timestamp].to(self.device)
        spatial_features = self.spatial_features.to(self.device).squeeze(0)
        deepwalk_embeddings = self.deepwalk_embeddings.to(self.device).squeeze(0)

        features = torch.cat([past_targets, past_targets_nan_mask, temporal_features, spatial_features,
                              spatiotemporal_features, deepwalk_embeddings], axis=1)

        return features

    def get_timestamp_features_as_sequence_input(self, timestamp):
        past_timestamps = timestamp + self.past_timestamp_shifts_for_features

        past_targets = self.targets[past_timestamps].to(self.device)
        past_targets_orig_shape = past_targets.shape
        past_targets = self.targets_for_features_transform.transform(past_targets.reshape(-1, 1))\
            .reshape(*past_targets_orig_shape)
        past_targets = past_targets.T.unsqueeze(-1)

        if self.add_nan_indicators_to_targets_for_features:
            past_targets_nan_mask = self.targets_nan_mask[past_timestamps].to(self.device).T.unsqueeze(-1)
        else:
            past_targets_nan_mask = torch.empty(self.num_nodes, self.seq_len, 0, device=self.device)

        temporal_features = self.temporal_features[past_timestamps].to(self.device).transpose(0, 1)\
            .expand(self.num_nodes, -1, -1)
        spatiotemporal_features = self.spatiotemporal_features[past_timestamps].to(self.device).transpose(0, 1)
        spatial_features = self.spatial_features.to(self.device).squeeze(0).unsqueeze(1).expand(-1, self.seq_len, -1)
        deepwalk_embeddings = self.deepwalk_embeddings.to(self.device).squeeze(0).unsqueeze(1).expand(-1, self.seq_len, -1)

        features = torch.cat([past_targets, past_targets_nan_mask, temporal_features, spatial_features,
                              spatiotemporal_features, deepwalk_embeddings], axis=2)

        return features

    def get_timestamp_features(self, timestamp):
        if self.provide_sequence_inputs:
            return self.get_timestamp_features_as_sequence_input(timestamp)
        else:
            return self.get_timestamp_features_as_single_input(timestamp)

    def get_timestamp_targets_for_loss(self, timestamp):
        future_timestamps = timestamp + self.future_timestamp_shifts_for_prediction
        targets = self.targets[future_timestamps].to(self.device)
        targets_orig_shape = targets.shape
        targets = self.targets_for_loss_transform.transform(targets.reshape(-1, 1)).reshape(*targets_orig_shape)
        targets = targets.T.squeeze(1)
        targets_nan_mask = self.targets_nan_mask[future_timestamps].to(self.device).T.squeeze(1)

        return targets, targets_nan_mask

    def get_timestamp_features_and_targets_for_loss(self, timestamp):
        features = self.get_timestamp_features(timestamp)
        targets, targets_nan_mask = self.get_timestamp_targets_for_loss(timestamp)

        return features, targets, targets_nan_mask

    def get_timestamps_batch_features_as_single_input(self, timestamps_batch):
        batch_size = len(timestamps_batch)

        # The shape of past_timestamps is [batch_size, past_targets_features_dim].
        past_timestamps = timestamps_batch[:, None] + self.past_timestamp_shifts_for_features[None, :]
        negative_mask = (past_timestamps < 0)
        past_timestamps[negative_mask] = 0

        past_targets = self.targets[past_timestamps].to(self.device)
        past_targets_orig_shape = past_targets.shape
        past_targets = self.targets_for_features_transform.transform(past_targets.reshape(-1, 1))\
            .reshape(*past_targets_orig_shape)

        # The shape of past targets (and later the shape of past_targets_nan_mask) changes from
        # [batch_size, past_targets_features_dim, num_nodes] to
        # [batch_size, num_nodes, past_targets_features_dim] to
        # [num_nodes * batch_size, past_targets_features_dim].
        past_targets = past_targets.transpose(1, 2).flatten(start_dim=0, end_dim=1)

        if self.add_nan_indicators_to_targets_for_features:
            past_targets_nan_mask = self.targets_nan_mask[past_timestamps]
            past_targets_nan_mask[negative_mask] = 1
            past_targets_nan_mask = past_targets_nan_mask.to(self.device).transpose(1, 2)\
                .flatten(start_dim=0, end_dim=1)
        else:
            past_targets_nan_mask = torch.empty(self.num_nodes * batch_size, 0, device=self.device)

        temporal_features = self.temporal_features[timestamps_batch].to(self.device).squeeze(1)\
            .repeat_interleave(repeats=self.num_nodes, dim=0)
        spatiotemporal_features = self.spatiotemporal_features[timestamps_batch].to(self.device, non_blocking=True)\
            .flatten(start_dim=0, end_dim=1)

        if batch_size == self.train_batch_size:
            spatial_features = self.spatial_features_batched_train.squeeze(0)
            deepwalk_embeddings = self.deepwalk_embeddings_batched_train.squeeze(0)
        elif batch_size == self.eval_batch_size:
            spatial_features = self.spatial_features_batched_eval.squeeze(0)
            deepwalk_embeddings = self.deepwalk_embeddings_batched_eval.squeeze(0)
        else:
            spatial_features = self.spatial_features.to(self.device).squeeze(0).repeat(batch_size, 1)
            deepwalk_embeddings = self.deepwalk_embeddings.to(self.device).squeeze(0).repeat(batch_size, 1)

        features = torch.cat([past_targets, past_targets_nan_mask, temporal_features, spatial_features,
                              spatiotemporal_features, deepwalk_embeddings], axis=1)

        return features

    def get_timestamps_batch_features_as_sequence_input(self, timestamps_batch):
        batch_size = len(timestamps_batch)

        # The shape of past_timestamps is [batch_size, seq_len].
        past_timestamps = timestamps_batch[:, None] + self.past_timestamp_shifts_for_features[None, :]

        past_targets = self.targets[past_timestamps].to(self.device)
        past_targets_orig_shape = past_targets.shape
        past_targets = self.targets_for_features_transform.transform(past_targets.reshape(-1, 1))\
            .reshape(*past_targets_orig_shape)

        # The shape of past targets (and later the shape of past_targets_nan_mask) changes from
        # [batch_size, seq_len, num_nodes] to
        # [batch_size, num_nodes, seq_len] to
        # [num_nodes * batch_size, seq_len] to
        # [num_nodes * batch_size, seq_len, 1].
        past_targets = past_targets.transpose(1, 2).flatten(start_dim=0, end_dim=1).unsqueeze(-1)

        if self.add_nan_indicators_to_targets_for_features:
            past_targets_nan_mask = self.targets_nan_mask[past_timestamps].to(self.device).transpose(1, 2)\
                .flatten(start_dim=0, end_dim=1).unsqueeze(-1)
        else:
            past_targets_nan_mask = torch.empty(self.num_nodes * batch_size, self.seq_len, 0, device=self.device)

        temporal_features = self.temporal_features[past_timestamps].to(self.device).squeeze(2)\
            .repeat_interleave(repeats=self.num_nodes, dim=0)
        spatiotemporal_features = self.spatiotemporal_features[past_timestamps].to(self.device).transpose(1, 2)\
            .flatten(start_dim=0, end_dim=1)

        if batch_size == self.train_batch_size:
            spatial_features = self.spatial_features_batched_train
            deepwalk_embeddings = self.deepwalk_embeddings_batched_train
        elif batch_size == self.eval_batch_size:
            spatial_features = self.spatial_features_batched_eval
            deepwalk_embeddings = self.deepwalk_embeddings_batched_eval
        else:
            spatial_features = self.spatial_features.to(self.device).repeat(1, batch_size, 1)
            deepwalk_embeddings = self.deepwalk_embeddings.to(self.device).repeat(1, batch_size, 1)

        spatial_features = spatial_features.squeeze(0).unsqueeze(1).expand(-1, self.seq_len, -1)
        deepwalk_embeddings = deepwalk_embeddings.squeeze(0).unsqueeze(1).expand(-1, self.seq_len, -1)

        features = torch.cat([past_targets, past_targets_nan_mask, temporal_features, spatial_features,
                              spatiotemporal_features, deepwalk_embeddings], axis=2)

        return features

    def get_timestamps_batch_features(self, timestamps_batch):
        if self.provide_sequence_inputs:
            return self.get_timestamps_batch_features_as_sequence_input(timestamps_batch)
        else:
            return self.get_timestamps_batch_features_as_single_input(timestamps_batch)

    def get_timestamps_batch_targets_for_loss(self, timestamps_batch):
        # The shape of future_timestamps is [batch_size, targets_dim].
        future_timestamps = timestamps_batch[:, None] + self.future_timestamp_shifts_for_prediction[None, :]
        targets = self.targets[future_timestamps].to(self.device)
        targets_orig_shape = targets.shape
        targets = self.targets_for_loss_transform.transform(targets.reshape(-1, 1)).reshape(*targets_orig_shape)

        # The shape of targets and targets_nan_mask changes from
        # [batch_size, targets_dim, num_nodes] to
        # [batch_size, num_nodes, targets_dim] to
        # [num_nodes * batch_size, targets_dim],
        # and if targets_dim is 1, then the last dimension is squeezed.
        targets = targets.transpose(1, 2).flatten(start_dim=0, end_dim=1).squeeze(1)
        targets_nan_mask = self.targets_nan_mask[future_timestamps].to(self.device).transpose(1, 2)\
            .flatten(start_dim=0, end_dim=1).squeeze(1)

        return targets, targets_nan_mask

    def get_timestamps_batch_features_and_targets_for_loss(self, timestamps_batch):
        features = self.get_timestamps_batch_features(timestamps_batch)
        targets, targets_nan_mask = self.get_timestamps_batch_targets_for_loss(timestamps_batch)

        return features, targets, targets_nan_mask

    def transform_preds_for_metrics(self, preds):
        preds_orig_shape = preds.shape
        preds = self.targets_for_loss_transform.inverse_transform(preds.reshape(-1, 1)).reshape(*preds_orig_shape)

        return preds

    def get_val_targets_for_metrics(self):
        targets = self.targets[self.all_val_timestamps]
        targets_nan_mask = self.targets_nan_mask[self.all_val_timestamps]

        targets, targets_nan_mask = self.prepare_targets_for_evaluation(targets, targets_nan_mask)

        return targets, targets_nan_mask

    def get_test_targets_for_metrics(self):
        targets = self.targets[self.all_test_timestamps]
        targets_nan_mask = self.targets_nan_mask[self.all_test_timestamps]

        targets, targets_nan_mask = self.prepare_targets_for_evaluation(targets, targets_nan_mask)

        return targets, targets_nan_mask

    def prepare_targets_for_evaluation(self, targets, targets_nan_mask):
        if self.targets_dim == 1:
            # If we only predict target for a single timestamp (which is the case if only_predict_at_end_of_horizon
            # is True or if prediction_horizon is 1), we need to shift all targets by the number of timestamps between
            # the observed timestamp and the timestamp of prediction.
            future_timestamp_shift = self.future_timestamp_shifts_for_prediction[0]
            targets = targets[future_timestamp_shift - 1:]
            targets_nan_mask = targets_nan_mask[future_timestamp_shift - 1:]
        else:
            # If we predict targets for multiple timestamps, we need to go over the targets with a sliding window
            # of length num_predictions and create a tensor of shape [num_timestamps, num_nodes, num_predictions].
            targets = targets.unfold(dimension=0, size=self.targets_dim, step=1)
            targets_nan_mask = targets_nan_mask.unfold(dimension=0, size=self.targets_dim, step=1)

        return targets, targets_nan_mask

    def _transform_feature_group(
            self,
            features_type: tp.Literal['temporal', 'spatial', 'spatiotemporal'],
            features: np.ndarray,
            feature_names: tp.Sequence[str],
            numerical_features_names_set: set[str],
            categorical_features_names_set: set[str],
            numerical_features_transform: tp.Literal[
                'none', 'standard-scaler', 'min-max-scaler', 'robust-scaler',
                'quantile-transform-normal', 'quantile-transform-uniform'
            ],
            numerical_features_nan_imputation_strategy: tp.Literal['mean', 'median', 'most_frequent', 'constant'],
            all_train_timestamps: tp.Sequence[int],
            skip: bool = False,
            checkpoint_dir: Path = Path("NULL"),
            nirvana: bool = False,
    ):
        numerical_features_mask = np.zeros(features.shape[2], dtype=bool)
        categorical_features_mask = np.zeros(features.shape[2], dtype=bool)
        for i, feature_name in enumerate(feature_names):
            if feature_name in numerical_features_names_set:
                numerical_features_mask[i] = True
            elif feature_name in categorical_features_names_set:
                categorical_features_mask[i] = True

        if skip:
            print(f'Skipped preprocessing {features_type} features.')
            return features, feature_names, numerical_features_mask
        print(f"{features_type=} {features.shape=} {features_dim_size=} {feature_names=} {categorical_features_mask=} {numerical_features_mask=}")

        print(
            f'{features_type=} {features.shape=} {feature_names=} '
            f'{numerical_features_mask=} {categorical_features_mask=} '
        )

        # Transform numerical features and impute NaNs in numerical features.
        if numerical_features_mask.any():
            numerical_features = features[:, :, numerical_features_mask]

            # Transform numerical features.
            numerical_features_transform = self.transforms[numerical_features_transform]()
            train_idx = all_train_timestamps if features_type != 'spatial' else 0
            numerical_features_transform.fit(numerical_features[train_idx].reshape(-1, numerical_features.shape[2]))
            numerical_features_orig_shape = numerical_features.shape
            numerical_features = numerical_features_transform.transform(
                numerical_features.reshape(-1, numerical_features.shape[2])
            ).reshape(*numerical_features_orig_shape)

            # Impute NaNs in numerical features. Note that NaNs are imputed based on spatial statistics, and are
            # thus not imputed for temporal features (features_group_idx == 0). It is expected that temporal
            # features do not have NaNs.
            if np.isnan(numerical_features).any():
                if features_type == 'temporal':
                    raise ValueError(
                        'NaN values in temporal features are not supported because imputation is done based on '
                        'spatial statistics.'
                    )

                numerical_features = numerical_features.transpose(1, 0, 2)
                numerical_features_imputer = SimpleImputer(missing_values=np.nan,
                                                           strategy=numerical_features_nan_imputation_strategy,
                                                           copy=False)
                numerical_features_transposed_shape = numerical_features.shape
                numerical_features = numerical_features_imputer.fit_transform(
                    numerical_features.reshape(numerical_features.shape[0], -1)
                ).reshape(*numerical_features_transposed_shape)
                numerical_features = numerical_features.transpose(1, 0, 2)

            # Put transformed and imputed numerical features back into features array.
            slow_idx = 0
            for fast_idx in range(features.shape[2]):
                if numerical_features_mask[fast_idx]:
                    features[:, :, fast_idx] = numerical_features[:, :, slow_idx]
                    slow_idx += 1

        # Apply one-hot encoding to categorical features.
        if categorical_features_mask.any():
            categorical_features = features[:, :, categorical_features_mask]

            if np.isnan(categorical_features).any():
                raise ValueError(
                    'NaN values in categorical features are not supported. It is suggested to replace them with their '
                    'own category.'
                )

            categorical_features_orig_shape = categorical_features.shape
            categorical_features = categorical_features.reshape(-1, categorical_features.shape[2])
            one_hot_encoder = OneHotEncoder(sparse_output=False, dtype=np.float32)
            categorical_features_encoded = one_hot_encoder.fit_transform(categorical_features)
            categorical_features_encoded = categorical_features_encoded.reshape(
                *categorical_features_orig_shape[:2], categorical_features_encoded.shape[1]
            )

            one_hot_encoder_output_feature_names = one_hot_encoder.get_feature_names_out(
                input_features=np.array(feature_names, dtype=object)[categorical_features_mask]
            ).tolist()

            # Change features array, feature names, and numerical features mask to include one-hot encoded
            # categorical features.
            features_new = []
            feature_names_new = []
            numerical_features_mask_new = []
            start_idx = 0
            for i in range(features.shape[2]):
                feature = features[:, :, i, None]
                if not categorical_features_mask[i]:
                    features_new.append(feature)
                    feature_names_new.append(feature_names[i])
                    numerical_features_mask_new.append(numerical_features_mask[i])
                else:
                    num_categories = len(one_hot_encoder.categories_[i])
                    feature = categorical_features_encoded[:, :, start_idx:start_idx + num_categories]
                    features_new.append(feature)
                    feature_names_new += one_hot_encoder_output_feature_names[start_idx:start_idx + num_categories]
                    numerical_features_mask_new += [False for _ in range(num_categories)]
                    start_idx += num_categories

            features = np.concatenate(features_new, axis=2)
            feature_names = feature_names_new
            numerical_features_mask = np.array(numerical_features_mask_new, dtype=bool)

        print(f'Processed {features_type} features.')
        if checkpoint_dir.exists() and nirvana:  # NOTE we'll never step on this line for already preprocessed features, so there is no need to create additional conditions 
            print(f"Saved prepared {features_type} features for further checkpointing")
            prepared_features_file = str(checkpoint_dir / f"__{features_type}_features_prepared.npy")
            np.save(prepared_features_file, features)

<<<<<<< HEAD
        return features, feature_names, numerical_features_mask

    def _prepare_targets_or_return_from_state(self, checkpoint_dir: Path, data, targets_for_loss_transform, all_train_timestamps,
                                                  targets_for_features_transform, targets_for_features_nan_imputation_strategy,nirvana):
        targets_prepared_file = checkpoint_dir / "__targets_prepared.npy"
        targets_nan_mask_prepared_file = checkpoint_dir / "__targets_nan_mask_prepared.npy"
        targets_for_loss_transform_prepared_file = checkpoint_dir / "__targets_for_loss_transform_prepared.bin"
        targets_for_features_transform_prepared_file = checkpoint_dir / "__targets_for_features_transform_prepared.bin"

        if targets_prepared_file.exists() and targets_nan_mask_prepared_file.exists() and nirvana:
            print("Loading prepared targets")
            targets = np.load(str(targets_prepared_file))
            targets_nan_mask = np.load(str(targets_nan_mask_prepared_file))
            targets_for_loss_transform = joblib.load(targets_for_loss_transform_prepared_file)
            targets_for_features_transform = joblib.load(targets_for_features_transform_prepared_file)

        else:
            targets = data['targets'].astype(np.float32)
            targets_nan_mask = np.isnan(targets)

            # Prepare the transform that will be applied to targets from future timestamps which will be used for loss
            # computation during training (note that during evaluation the predictions will be passed through the reverse
            # transform and the metrics will be computed using the original untransformed targets).
            targets_for_loss_transform = self.transforms[targets_for_loss_transform]()
            targets_for_loss_transform.fit(targets[all_train_timestamps].reshape(-1, 1))

            # Prepare the transform that will be applied to targets from the past timestamps and the current timestamp and
            # provided as features to the model.
            targets_for_features_transform = self.transforms[targets_for_features_transform]()
            targets_for_features_transform.fit(targets[all_train_timestamps].reshape(-1, 1))

            # Impute NaNs in targets.
            if targets_for_features_nan_imputation_strategy == 'prev':
                if targets_nan_mask.all(axis=0).any():
                    # Before imputing any other targets, let's handle the nodes in the dataset for which no targets are
                    # available at all. We may not want to remove such nodes because their position in the graph and their
                    # features may provide useful information. But we need to impute their targets somehow and we cannot do
                    # it with previous target values because there are no such values for these nodes. We will impute these
                    # targets in one of two ways.
                    if not targets_nan_mask.all(axis=1).any():
                        # If there are no timestamps for which all targets are NaN, then we will impute targets of nodes
                        # with no known targets at each timestamp with the mean of all known targets at this timestamp.
                        targets[:, targets_nan_mask.all(axis=0)] = np.nanmean(targets, axis=1)
                    else:
                        # If there are timestamps for which all targets are NaN, then we will impute targets of nodes
                        # with no known targets at each timestamp with the mean of all known targets of all nodes at all
                        # train timestamps.
                        targets[:, targets_nan_mask.all(axis=0)] = np.nanmean(targets[all_train_timestamps])

                if targets_nan_mask[all_train_timestamps].all(axis=0).any():
                    raise RuntimeError(
                        'There are nodes in the dataset for which all train targets are NaN. "prev" imputation strategy '
                        'for NaN targets cannot be applied in this case. Modify the dataset (e.g., by removing these '
                        'nodes) or set imputation_startegy_for_nan_targets argument to "zero".'
                    )

                # Now, we will impute NaN targets with the latest known target value by running forward fill.
                targets_df = pd.DataFrame(targets, copy=False)
                targets_df.ffill(axis=0, inplace=True)

                # If some nodes have NaN targets starting from the first train timestamp, these NaN values are still left
                # not imputed after forward fill. We will impute them with the first known target value by running backward
                # fill. Note that we have already verified that there are at least some train target values that are not
                # NaN for each node, and thus it is guaranteed that this will not lead to future targets leakage from val
                # and test timestamps.
                if np.isnan(targets_df.values).any():
                    targets_df.bfill(axis=0, inplace=True)

                # targets numpy array has been modified by modifying targets_df pandas dataframe which shares the data
                # with it. We do not need the targets_df pandas dataframe anymore.
                del targets_df

            elif targets_for_features_nan_imputation_strategy == 'zero':
                targets[targets_nan_mask] = 0

            else:
                raise ValueError(f'Unsupported value for targets_for_features_nan_imputation_strategy: '
                                f'{targets_for_features_nan_imputation_strategy}. Supported values are: "prev", "zero".')
            np.save(str(targets_prepared_file), targets)
            np.save(str(targets_nan_mask_prepared_file), targets_nan_mask)
            joblib.dump(targets_for_loss_transform, targets_for_loss_transform_prepared_file)
            joblib.dump(targets_for_features_transform, targets_for_features_transform_prepared_file)

        return targets, targets_nan_mask, targets_for_loss_transform, targets_for_features_transform

    def _prepare_temporal_features_or_return_from_state(self, checkpoint_dir: Path, data, do_not_use_temporal_features: bool, num_timestamps: int, nirvana: bool):
        temporal_features_prepared_file = checkpoint_dir / "__temporal_features_prepared.npy"
        if temporal_features_prepared_file.exists() and nirvana:
            temporal_features = np.load(str(temporal_features_prepared_file))
            temporal_feature_names = data['temporal_node_feature_names'].tolist()
            skip_temporal_features = True
            print("Loaded prepared temporal features")
        else:
            if do_not_use_temporal_features:
                temporal_features = np.empty((num_timestamps, 1, 0), dtype=np.float32)
                temporal_feature_names = []
                skip_temporal_features = True
            else:
                temporal_features = data['temporal_node_features'].astype(np.float32)
                temporal_feature_names = data['temporal_node_feature_names'].tolist()
                skip_temporal_features = False

        return temporal_features, temporal_feature_names, skip_temporal_features

    def _prepare_spatial_features_or_return_from_state(self, checkpoint_dir: Path, data, do_not_use_spatial_features: bool, num_nodes: int, nirvana: bool):
        spatial_features_prepared_file = checkpoint_dir / "__spatial_features_prepared.npy"
        if spatial_features_prepared_file.exists() and nirvana:
            spatial_features = np.load(str(spatial_features_prepared_file))
            spatial_feature_names = data['spatial_node_feature_names'].tolist()
            skip_spatial_features = True
            print("Loaded prepared spatial features")
        else:
            if do_not_use_spatial_features:
                spatial_features = np.empty((1, num_nodes, 0), dtype=np.float32)
                spatial_feature_names = []
                skip_spatial_features = True
            else:
                spatial_features = data['spatial_node_features'].astype(np.float32)
                spatial_feature_names = data['spatial_node_feature_names'].tolist()
                skip_spatial_features = False
        return spatial_features, spatial_feature_names, skip_spatial_features

    def _prepare_spatiotemporal_features_or_return_from_state(self, checkpoint_dir: Path, data, do_not_use_spatiotemporal_features: bool, num_timestamps, num_nodes,
                                                              spatiotemporal_features_local_processed_memmap_name, data_root, nirvana: bool):
        spatiotemporal_features_prepared_file = checkpoint_dir / "__spatiotemporal_features_prepared.npy"
        if spatiotemporal_features_prepared_file.exists() and nirvana and spatiotemporal_features_local_processed_memmap_name is None:
            spatiotemporal_features = np.load(str(spatiotemporal_features_prepared_file))
            spatiotemporal_feature_names = data['spatiotemporal_node_feature_names'].tolist()
            skip_spatotemporal_features = True
            print("Loaded prepared (not memmap) spatiotemporal features")
        else:
            if do_not_use_spatiotemporal_features:
                spatiotemporal_features = np.empty((num_timestamps, num_nodes, 0), dtype=np.float32)
                spatiotemporal_feature_names = []
                skip_spatotemporal_features = True
            else:
                spatiotemporal_feature_names = data['spatiotemporal_node_feature_names'].tolist()
                if spatiotemporal_features_local_processed_memmap_name is None:
                    spatiotemporal_features = data['spatiotemporal_node_features'].astype(np.float32)
                    skip_spatotemporal_features = False
                    
                else:
                    skip_spatotemporal_features = True
                    spatiotemporal_features = read_memmap(
                        filepath=os.path.join(data_root, spatiotemporal_features_local_processed_memmap_name),
                        # filepath=os.path.join(DATA_ROOT, spatiotemporal_features_local_processed_memmap_name),
                        shape=(num_timestamps, num_nodes, len(spatiotemporal_feature_names)),
                        # device=torch.device(device),
                    )
                    print("Loaded preprocessed memmap features from YT")
        return spatiotemporal_features, spatiotemporal_feature_names, skip_spatotemporal_features


class TimestampsSampler:
    def __init__(self, size: int, batch_size: int, shuffle: bool = False, seed: int = 42, number_of_batches_to_skip: int = 0) -> None:

        self._generator = torch.Generator().manual_seed(seed)
        self._indices_to_sample: list[int] = self._get_sampler(size=size, batch_size=batch_size, shuffle=shuffle, number_of_batches_to_skip=number_of_batches_to_skip)

    def _get_sampler(self, size: int, batch_size: int, shuffle: bool, number_of_batches_to_skip: int) -> list[int]:
        elements_to_skip = batch_size * number_of_batches_to_skip
        if elements_to_skip > size:
            elements_to_skip = size % elements_to_skip  # in case where StateHandler puts here the number of overall steps during training instead of steps during epoch

        if elements_to_skip > 0:
            print(f'Skipping first {elements_to_skip} samples which comprise first {number_of_batches_to_skip} batches of data as they were already processed in the previous run')
        # now when we have generated the same sequence as before, we need to slice it to get only indices which haven't been processed yet during the previous run
        if shuffle:
            indices: torch.LongTensor = torch.randperm(n=size, generator=self._generator)
        else:
            indices = torch.arange(size)

        indices_to_sample: list[int] = indices[elements_to_skip:].tolist()
        return indices_to_sample

    def __len__(self):
        return len(self._indices_to_sample)

    def __iter__(self):
        yield from self._indices_to_sample
=======
        return features, feature_names, numerical_features_mask
>>>>>>> 680579c7
<|MERGE_RESOLUTION|>--- conflicted
+++ resolved
@@ -78,7 +78,6 @@
         num_timestamps = data['num_timestamps'].item() if 'num_timestamps' in data else targets.shape[0]
         num_nodes = data['num_nodes'].item() if 'num_nodes' in data else targets.shape[1]
 
-<<<<<<< HEAD
 
         # PREPARE FEATURES
         temporal_features, temporal_feature_names, skip_temporal_features = self._prepare_temporal_features_or_return_from_state(checkpoint_dir=state_handler.checkpoint_dir, data=data, do_not_use_temporal_features=do_not_use_temporal_features, num_timestamps=num_timestamps, nirvana=nirvana)
@@ -86,7 +85,7 @@
         spatiotemporal_features, spatiotemporal_feature_names, skip_spatotemporal_features = self._prepare_spatiotemporal_features_or_return_from_state(checkpoint_dir=state_handler.checkpoint_dir, data=data, do_not_use_spatiotemporal_features=do_not_use_spatiotemporal_features, num_nodes=num_nodes,
                                                                                                                                                         num_timestamps=num_timestamps, spatiotemporal_features_local_processed_memmap_name=spatiotemporal_features_local_processed_memmap_name, data_root=DATA_ROOT,
                                                                                                                                                         nirvana=nirvana)
-=======
+
         # Prepare the transform that will be applied to targets from future timestamps which will be used for loss
         # computation during training (note that during evaluation the predictions will be passed through the reverse
         # transform and the metrics will be computed using the original untransformed targets).
@@ -146,45 +145,6 @@
             raise ValueError(f'Unsupported value for targets_for_features_nan_imputation_strategy: '
                              f'{targets_for_features_nan_imputation_strategy}. Supported values are: "prev", "zero".')
 
-        # PREPARE FEATURES
-
-        if do_not_use_temporal_features:
-            temporal_features = np.empty((num_timestamps, 1, 0), dtype=np.float32)
-            temporal_feature_names = []
-            skip_temporal_features = True
-        else:
-            temporal_features = data['temporal_node_features'].astype(np.float32)
-            temporal_feature_names = data['temporal_node_feature_names'].tolist()
-            skip_temporal_features = False
-
-        if do_not_use_spatial_features:
-            spatial_features = np.empty((1, num_nodes, 0), dtype=np.float32)
-            spatial_feature_names = []
-            skip_spatial_features = True
-        else:
-            spatial_features = data['spatial_node_features'].astype(np.float32)
-            spatial_feature_names = data['spatial_node_feature_names'].tolist()
-            skip_spatial_features = False
-
-        if do_not_use_spatiotemporal_features:
-            spatiotemporal_features = np.empty((num_timestamps, num_nodes, 0), dtype=np.float32)
-            spatiotemporal_feature_names = []
-            skip_spatotemporal_features = True
-        else:
-            spatiotemporal_feature_names = data['spatiotemporal_node_feature_names'].tolist()
-            if spatiotemporal_features_local_processed_memmap_name is None:
-                spatiotemporal_features = data['spatiotemporal_node_features'].astype(np.float32)
-                skip_spatotemporal_features = False
-            else:
-                spatiotemporal_features = read_memmap(
-                    filepath=os.path.join(DATA_ROOT, spatiotemporal_features_local_processed_memmap_name),
-                    # filepath=os.path.join(DATA_ROOT, spatiotemporal_features_local_processed_memmap_name),
-                    shape=(num_timestamps, num_nodes, len(spatiotemporal_feature_names)),
-                    # device=torch.device(device),
-                )
-                skip_spatotemporal_features = True
-
->>>>>>> 680579c7
         if use_deepwalk_node_embeddings or initialize_learnable_node_embeddings_with_deepwalk:
             if 'deepwalk_node_embeddings' not in data.keys():
                 raise ValueError('DeepWalk node embeddings are not provided for this dataset.')
@@ -204,36 +164,19 @@
 
         _pool_arguments = [
             [
-<<<<<<< HEAD
-                'temporal', None if skip_temporal_features else temporal_features, temporal_features.shape[2], temporal_feature_names,
-                numerical_feature_names_set, categorical_feature_names_set, numerical_features_transform,
-                numerical_features_nan_imputation_strategy, all_train_timestamps, skip_temporal_features, state_handler.checkpoint_dir, nirvana
-            ],
-            [
-                'spatial', None if skip_spatial_features else spatial_features, spatial_features.shape[2], spatial_feature_names,
-                numerical_feature_names_set, categorical_feature_names_set, numerical_features_transform,
-                numerical_features_nan_imputation_strategy, all_train_timestamps, skip_spatial_features, state_handler.checkpoint_dir, nirvana
-            ],
-            [
-                'spatiotemporal', None if skip_spatotemporal_features else spatiotemporal_features,
-                spatiotemporal_features.shape[2], spatiotemporal_feature_names, numerical_feature_names_set, categorical_feature_names_set,
-                numerical_features_transform, numerical_features_nan_imputation_strategy, all_train_timestamps,
-                skip_spatotemporal_features, state_handler.checkpoint_dir, nirvana
-=======
                 'temporal', temporal_features, temporal_feature_names, numerical_feature_names_set,
                 categorical_feature_names_set, numerical_features_transform, numerical_features_nan_imputation_strategy,
-                all_train_timestamps, skip_temporal_features
+                all_train_timestamps, skip_temporal_features, state_handler.checkpoint_dir, nirvana
             ],
             [
                 'spatial', spatial_features, spatial_feature_names, numerical_feature_names_set,
                 categorical_feature_names_set, numerical_features_transform, numerical_features_nan_imputation_strategy,
-                all_train_timestamps, skip_spatial_features
+                all_train_timestamps, skip_spatial_features, state_handler.checkpoint_dir, nirvana
             ],
             [
                 'spatiotemporal', spatiotemporal_features, spatiotemporal_feature_names, numerical_feature_names_set,
                 categorical_feature_names_set, numerical_features_transform, numerical_features_nan_imputation_strategy,
-                all_train_timestamps, skip_spatotemporal_features
->>>>>>> 680579c7
+                all_train_timestamps, skip_spatotemporal_features, state_handler.checkpoint_dir, nirvana
             ]
         ]
         
@@ -861,7 +804,6 @@
             prepared_features_file = str(checkpoint_dir / f"__{features_type}_features_prepared.npy")
             np.save(prepared_features_file, features)
 
-<<<<<<< HEAD
         return features, feature_names, numerical_features_mask
 
     def _prepare_targets_or_return_from_state(self, checkpoint_dir: Path, data, targets_for_loss_transform, all_train_timestamps,
@@ -1041,7 +983,4 @@
         return len(self._indices_to_sample)
 
     def __iter__(self):
-        yield from self._indices_to_sample
-=======
-        return features, feature_names, numerical_features_mask
->>>>>>> 680579c7
+        yield from self._indices_to_sample